//
// Copyright 2020 NanoMQ Team, Inc. <jaylin@emqx.io> //
// This software is supplied under the terms of the MIT License, a
// copy of which should be located in the distribution where this
// file was obtained (LICENSE.txt).  A copy of the license may also be
// found online at https://opensource.org/licenses/MIT.
//

#include <ctype.h>

#include "nanomq.h"
#include "include/conf.h"

bool
conf_parser(conf **nanomq_conf, const char* path)
{
	char  *buffer;
	char  *head;
	size_t length       = 0;
	int    temp         = 0;
	bool   read_success = false;
	FILE  *fp;

<<<<<<< HEAD
	if (!(fp = fopen(CONF_PATH_NAME, "r"))) {
		fprintf(stderr, "\"nanomq.conf\" file not found or unreadable\n");
=======
	if (!(fp = fopen(path, "r"))) {
		fprintf(stderr, "\"nanomq.conf %s\" file not found or unreadable\n", path);
>>>>>>> 1f897bd6
		return false;
	}

	while (getline(&buffer, &length, fp) != -1) {
		head = buffer;
		while (head[0] == ' ') {head++;}

		if (head[0] == '#' || head[0] == '\n' || head[0] == '\0') {
			continue;
		}

		char *value                = strchr(head, '=') + 1;
		char *key                  = strtok(head, "=");

		if (value[0] == '\0' || value[0] == '\n') {
			fprintf(stderr,
			    "No value is specified, conf file parsing "
			    "aborts\n");
			return false;
		}

		char *val_end = value + strlen(value) - 1;
		while (isspace((unsigned char) *val_end))
			val_end--;
		val_end[1] = '\0';

		if (!strcmp(key, "daemon")) {
			if (!strncmp(value, "yes", 3)) {
				(*nanomq_conf)->daemon == 1;
				read_success = true;
				debug_msg(CONF_READ_RECORD, key, value);
			} else if (!strncmp(value, "no", 2)) {
				(*nanomq_conf)->daemon == -1;
				read_success = true;
				debug_msg(CONF_READ_RECORD, key, value);
			}
		} else if (!strcmp(key, "url")) {
			char *url =
			    zmalloc(sizeof(char) * (strlen(value) + 1));
			if (url == NULL) {
				fprintf(stderr,
				    "Error: Cannot allocate storge for url, "
				    "parsing aborts\n");
				free(buffer);
				fclose(fp);
				return false;
			}
			strcpy(url, value);
			(*nanomq_conf)->url = url;
			read_success        = true;
			debug_msg(CONF_READ_RECORD, key, value);
		} else if (!strcmp(key, "num_taskq_thread") &&
		    isdigit(value[0]) && ((temp = atoi(value)) > 0) &&
		    (temp < 256)) {
			(*nanomq_conf)->num_taskq_thread = temp;
			debug_msg(CONF_READ_RECORD, key, value);
			read_success = true;
		} else if (!strcmp(key, "max_taskq_thread") &&
		    isdigit(value[0]) && ((temp = atoi(value)) > 0) &&
		    (temp < 256)) {
			(*nanomq_conf)->max_taskq_thread = temp;
			debug_msg(CONF_READ_RECORD, key, value);
			read_success = true;
		} else if (!strcmp(key, "parallel") && isdigit(value[0]) &&
		    ((temp = atoi(value)) > 0)) {
			(*nanomq_conf)->parallel = temp;
			debug_msg(CONF_READ_RECORD, key, value);
			read_success = true;
		} else if (!strcmp(key, "property_size") &&
		    isdigit(value[0]) && ((temp = atoi(value)) > 0)) {
			(*nanomq_conf)->property_size = temp;
			debug_msg(CONF_READ_RECORD, key, value);
			read_success = true;
		} else if (!strcmp(key, "msq_len") && isdigit(value[0]) &&
		    ((temp = atoi(value)) > 0)) {
			(*nanomq_conf)->msq_len = temp;
			debug_msg(CONF_READ_RECORD, key, value);
			read_success = true;
		} else if (!strcmp(key, "qos_timer") && isdigit(value[0]) &&
		    ((temp = atoi(value)) > 0)) {
			(*nanomq_conf)->qos_timer = temp;
			debug_msg(CONF_READ_RECORD, key, value);
			read_success = true;
		}
		if (!read_success) {
			fprintf(stderr,
			    "Cannot find the configuration you attemp to set, "
			    "conf file reading halted, stopped at %s",
			    key);
			free(buffer);
			fclose(fp);
			return false;
		}
		read_success = false;
		key          = NULL;
		value        = NULL;
	}
		
	free(buffer);
	fclose(fp);
	return true;
}

void
conf_init(conf **nanomq_conf)
{
	(*nanomq_conf)->num_taskq_thread = 10;
	(*nanomq_conf)->max_taskq_thread = 10;
	(*nanomq_conf)->parallel         = 30; // not work
	(*nanomq_conf)->property_size    = sizeof(uint8_t) * 32;
	(*nanomq_conf)->msq_len          = 64;
	(*nanomq_conf)->qos_timer        = 30;
}

void 
print_conf(conf *nanomq_conf) {
	debug_syslog("This NanoMQ instance configured as:\n");
	debug_syslog("url is %s\n", nanomq_conf->url);
	debug_syslog("daemon is %d\n", nanomq_conf->daemon);
	debug_syslog("num_taskq_thread is %d\n", nanomq_conf->num_taskq_thread);
	debug_syslog("max_taskq_thread is %d\n", nanomq_conf->max_taskq_thread);
	debug_syslog("parallel is %d\n", nanomq_conf->parallel);
	debug_syslog("property_size is %d\n", nanomq_conf->property_size);
	debug_syslog("msq_len is %d\n", nanomq_conf->msq_len);
	debug_syslog("qos_timer is %d\n", nanomq_conf->qos_timer);
}
<|MERGE_RESOLUTION|>--- conflicted
+++ resolved
@@ -21,13 +21,8 @@
 	bool   read_success = false;
 	FILE  *fp;
 
-<<<<<<< HEAD
-	if (!(fp = fopen(CONF_PATH_NAME, "r"))) {
-		fprintf(stderr, "\"nanomq.conf\" file not found or unreadable\n");
-=======
 	if (!(fp = fopen(path, "r"))) {
 		fprintf(stderr, "\"nanomq.conf %s\" file not found or unreadable\n", path);
->>>>>>> 1f897bd6
 		return false;
 	}
 
@@ -153,4 +148,4 @@
 	debug_syslog("property_size is %d\n", nanomq_conf->property_size);
 	debug_syslog("msq_len is %d\n", nanomq_conf->msq_len);
 	debug_syslog("qos_timer is %d\n", nanomq_conf->qos_timer);
-}
+}