// Copyright 2020 NanoMQ Team, Inc. <jaylin@emqx.io>
//
// This software is supplied under the terms of the MIT License, a
// copy of which should be located in the distribution where this
// file was obtained (LICENSE.txt).  A copy of the license may also be
// found online at https://opensource.org/licenses/MIT.
//
#include <nanolib.h>
#include <nng.h>
#include <nng/mqtt/packet.h>
#include <nng/protocol/mqtt/mqtt_parser.h>

#include "include/broker.h"
#include "include/nanomq.h"
#include "include/pub_handler.h"
#include "include/sub_handler.h"

#define SUPPORT_MQTT5_0 1

static void cli_ctx_merge(client_ctx *ctx, client_ctx *ctx_new);


uint8_t
decode_sub_message(nano_work *work)
{
	uint8_t *variable_ptr;
	uint8_t *payload_ptr;
	uint32_t vpos = 0; // pos in variable
	uint32_t bpos = 0; // pos in payload

	size_t   len_of_varint = 0, len_of_property = 0, len_of_properties = 0;
	int      len_of_str = 0, len_of_topic = 0;
	nng_msg *msg           = work->msg;
	size_t   remaining_len = nng_msg_remaining_len(msg);

	const uint8_t proto_ver = conn_param_get_protover(work->cparam);
	uint8_t       property_id;

	topic_node *       topic_node_t, *_topic_node;
	topic_with_option *topic_option;

	// handle variable header
	variable_ptr = nng_msg_body(msg);

	packet_subscribe *sub_pkt = work->sub_pkt;
	NNI_GET16(variable_ptr + vpos, sub_pkt->packet_id);
	vpos += 2;

#if SUPPORT_MQTT5_0
	// Only Mqtt_v5 include property.
	if (PROTOCOL_VERSION_v5 == proto_ver) {
<<<<<<< HEAD
		// init_sub_property(sub_pkt);
		sub_pkt->properties =
		    decode_properties(msg, &vpos, &sub_pkt->prop_len, true);
=======
		init_sub_property(sub_pkt);
		// length of property in varibale
		len_of_properties = get_var_integer(
		    variable_ptr + vpos, (uint32_t *) &len_of_varint);
		vpos += len_of_varint;
		len_of_varint = 0;
		target_pos    = vpos + len_of_properties;

		// parse property in variable
		if (len_of_properties > 0) {
			while (1) {
				property_id = variable_ptr[vpos++];
				switch (property_id) {
				case SUBSCRIPTION_IDENTIFIER:
					sub_pkt->sub_id.varint =
					    get_var_integer(
					        variable_ptr + vpos,
					        (uint32_t *) &len_of_varint);
					vpos += len_of_varint;
					break;
				case USER_PROPERTY:
					// key
					sub_pkt->user_property.strpair.key =
					    copy_utf8_str(variable_ptr, &vpos,
					        &len_of_str);
					sub_pkt->user_property.strpair
					    .len_key = len_of_str;
					if (len_of_str < 0) {
						debug_msg("NOT utf8-encoded string.");
						return PROTOCOL_ERROR;
					}
					len_of_str   = 0;

					// value
					sub_pkt->user_property.strpair.val =
					    copy_utf8_str(variable_ptr, &vpos,
					        &len_of_str);
					sub_pkt->user_property.strpair
					    .len_val = len_of_str;
					if (len_of_str < 0) {
						debug_msg("NOT utf8-encoded string.");
						return PROTOCOL_ERROR;
					}
					len_of_str   = 0;

					break;
				default:
					break;
				}
				if (vpos == target_pos)
					break;
				if (vpos > target_pos) {
					debug_msg("ERROR: protocol error");
					return PROTOCOL_ERROR;
				}
			}
		}
>>>>>>> a90b2644
	}
#endif

	debug_msg("remainLen: [%ld] packetid : [%d]", remaining_len,
	    sub_pkt->packet_id);
	// handle payload
	payload_ptr = nng_msg_payload_ptr(msg);

	if ((topic_node_t = nng_zalloc(sizeof(topic_node))) == NULL) {
		debug_msg("ERROR: nng_zalloc");
		return NNG_ENOMEM;
	}
	topic_node_t->next = NULL;
	sub_pkt->node      = topic_node_t;

	while (1) {
		if ((topic_option = nng_zalloc(sizeof(topic_with_option))) ==
		    NULL) {
			debug_msg("ERROR: nng_zalloc");
			return NNG_ENOMEM;
		}
		topic_node_t->it = topic_option;
		_topic_node      = topic_node_t;

		topic_option->topic_filter.body =
		    copy_utf8_str(payload_ptr, &bpos, &len_of_topic);
		topic_option->topic_filter.len = len_of_topic;
		if (len_of_topic < 1) {
			debug_msg("NOT utf8-encoded string OR null string.");
			topic_node_t->it->reason_code = 0x80;
			bpos += 3; // ignore option + LSB + MSB
			goto next;
		}
		debug_msg("topic: [%s] len: [%d]", topic_option->topic_filter.body, len_of_topic);
		len_of_topic = 0;

		topic_option->rap = 1; // Default Setting
		memcpy(topic_option, payload_ptr + bpos, 1);
		if (topic_option->retain_handling > 2) {
			debug_msg("ERROR: error in retain_handling");
			topic_node_t->it->reason_code = 0x80;
			return PROTOCOL_ERROR;
		}
		bpos ++;
		// TODO sub action when retain_handling equal 0 or 1 or 2

next:
		debug_msg("bpos+vpos: [%d]", bpos + vpos);
<<<<<<< HEAD
		if (++bpos < remaining_len - vpos) {
			if ((topic_node_t = nng_zalloc(sizeof(topic_node))) ==
=======
		if (bpos < remaining_len - vpos) {
			if ((topic_node_t = nng_alloc(sizeof(topic_node))) ==
>>>>>>> a90b2644
			    NULL) {
				debug_msg("ERROR: nng_zalloc");
				return NNG_ENOMEM;
			}
			topic_node_t->next = NULL;
			_topic_node->next  = topic_node_t;
		} else {
			break;
		}
	}
	return SUCCESS;
}

uint8_t
encode_suback_message(nng_msg *msg, nano_work *work)
{
	nng_msg_clear(msg);

	uint8_t     packet_id[2];
	uint8_t     varint[4];
	uint8_t     reason_code, cmd;
	uint32_t    remaining_len, len_of_properties;
	int         len_of_varint, rv;
	topic_node *node;

	packet_subscribe *sub_pkt   = work->sub_pkt;
	const uint8_t     proto_ver = conn_param_get_protover(work->cparam);

	// handle variable header first
	NNI_PUT16(packet_id, sub_pkt->packet_id);
	if ((rv = nng_msg_append(msg, packet_id, 2)) != 0) {
		debug_msg("ERROR: nng_msg_append [%d]", rv);
		return PROTOCOL_ERROR;
	}

#if SUPPORT_MQTT5_0
	if (PROTOCOL_VERSION_v5 == proto_ver) { // add property in variable
		//TODO set property if necessary 
		// encode_properties(msg, sub_pkt->properties);
		encode_properties(msg, NULL);
	}
#endif

	// handle payload
	node = sub_pkt->node;
	while (node) {
		if (node->it->reason_code == 0x80) {
			reason_code = 0x80;
		} else {
			reason_code = node->it->qos;
		}
		// MQTT_v3: 0x00-qos0  0x01-qos1  0x02-qos2  0x80-fail
		if ((rv = nng_msg_append(msg, (uint8_t *) &reason_code, 1)) !=
		    0) {
			debug_msg("ERROR: nng_msg_append [%d]", rv);
			return PROTOCOL_ERROR;
		}
		node = node->next;
		debug_msg("reason_code: [%x]", reason_code);
	}
	// handle fixed header
	cmd = CMD_SUBACK;
	if ((rv = nng_msg_header_append(msg, (uint8_t *) &cmd, 1)) != 0) {
		debug_msg("ERROR: nng_msg_header_append [%d]", rv);
		return PROTOCOL_ERROR;
	}

	remaining_len = (uint32_t) nng_msg_len(msg);
	len_of_varint = put_var_integer(varint, remaining_len);
	if ((rv = nng_msg_header_append(msg, varint, len_of_varint)) != 0) {
		debug_msg("ERROR: nng_msg_header_append [%d]", rv);
		return PROTOCOL_ERROR;
	}

	debug_msg("remain: [%d] "
	          "varint: [%d %d %d %d] "
	          "len: [%d] "
	          "packetid: [%x %x] ",
	    remaining_len, varint[0], varint[1], varint[2], varint[3],
	    len_of_varint, packet_id[0], packet_id[1]);

	return SUCCESS;
}

// generate ctx for each topic
uint8_t
sub_ctx_handle(nano_work *work)
{
	topic_node *        topic_node_t = work->sub_pkt->node;
	char *              topic_str    = NULL;
	char *              clientid     = NULL;
	int                 topic_len    = 0;
	struct topic_queue *tq           = NULL;
	work->msg_ret                    = NULL;
	int      topic_exist             = 0;
	uint32_t clientid_key            = 0;
	dbtree_retain_msg **r            = NULL;

	dbtree_ctxt *db_old_ctx = NULL;
	client_ctx * old_ctx    = NULL;
	client_ctx * cli_ctx    = nng_zalloc(sizeof(client_ctx));
	cli_ctx->sub_pkt        = work->sub_pkt;
	cli_ctx->cparam         = work->cparam;
	cli_ctx->pid            = work->pid;
	cli_ctx->proto_ver      = conn_param_get_protover(work->cparam);

	clientid = (char *) conn_param_get_clientid(
	    (conn_param *) nng_msg_get_conn_param(work->msg));
	if (clientid) {
		clientid_key = DJBHashn(clientid, strlen(clientid));
	}

	// get ctx from tree TODO optimization here
	tq = dbhash_get_topic_queue(cli_ctx->pid.id);

	if (tq) {
		db_old_ctx = dbtree_delete_client(
		    work->db, tq->topic, clientid_key, cli_ctx->pid.id);
	}

	if (db_old_ctx) {
		old_ctx              = db_old_ctx->ctxt;
		int            t     = 0;
		if (old_ctx->proto_ver == PROTOCOL_VERSION_v5) {
			property_data *pdata =
			    property_get_value(work->sub_pkt->properties,
			        SUBSCRIPTION_IDENTIFIER);
			if (pdata) {
				t = pdata->p_value.varint;
			}
		}
		db_old_ctx->sub_id_i = t;
		dbtree_insert_client(
		    work->db, tq->topic, db_old_ctx, cli_ctx->pid.id);
	}

	if (!tq || !old_ctx) { /* the real ctx stored in tree */
		old_ctx                = nng_zalloc(sizeof(client_ctx));
		old_ctx->sub_pkt       = nng_zalloc(sizeof(packet_subscribe));
		old_ctx->sub_pkt->node = NULL;
		old_ctx->cparam        = NULL;
#ifdef STATISTICS
		old_ctx->recv_cnt      = 0;
#endif
		//init_sub_property(old_ctx->sub_pkt);
	}
	/* Swap pid, capram, proto_ver in ctxs */
	old_ctx->pid.id    = cli_ctx->pid.id;
	old_ctx->proto_ver = cli_ctx->proto_ver;
	conn_param *cp     = old_ctx->cparam;
	old_ctx->cparam    = cli_ctx->cparam;
	cli_ctx->cparam    = cp;

	// clean session handle.
	debug_msg("clean session handle");
	cli_ctx_merge(cli_ctx, old_ctx);
	destroy_sub_ctx(cli_ctx);

	while (topic_node_t) {
		topic_len = topic_node_t->it->topic_filter.len;
		topic_str = topic_node_t->it->topic_filter.body;
		debug_msg("topicLen: [%d] body: [%s]", topic_len, topic_str);

		/* remove duplicate items */
		topic_exist = 0;
		tq          = dbhash_get_topic_queue(work->pid.id);
		while (tq) {
			if (!strcmp(topic_str, tq->topic)) {
				topic_exist = 1;
				break;
			}
			tq = tq->next;
		}
<<<<<<< HEAD
		if (!topic_exist) {
			int            t = 0;
			if (conn_param_get_protover(work->cparam) ==
			    PROTOCOL_VERSION_v5) {
				property_data *pdata = property_get_value(
				    work->sub_pkt->properties,
				    SUBSCRIPTION_IDENTIFIER);
				if (pdata) {
					t = pdata->p_value.varint;
				}
			}
=======
		if (!topic_exist && topic_str) {
			// printf("Protocol Version: %d\n",
			// old_ctx->proto_ver); printf("sub ID: %d\n",
			// work->sub_pkt->sub_id.varint);
			int          t = work->sub_pkt->sub_id.varint;
>>>>>>> a90b2644
			dbtree_ctxt *db_old_ctxt = dbtree_new_ctxt(old_ctx, t);
			dbtree_insert_client(
			    work->db, topic_str, db_old_ctxt, work->pid.id);
			dbhash_insert_topic(work->pid.id, topic_str);
		}

		if (topic_str)
			r = dbtree_find_retain(work->db_ret, topic_str);
		if (r) {
			for (int i = 0; i < cvector_size(r); i++) {
				if (!r[i]) {
					continue;
				}
				cvector_push_back(
				    work->msg_ret, (nng_msg *) r[i]->message);
			}
		}
		cvector_free(r);

		topic_node_t = topic_node_t->next;
	}

#ifdef DEBUG
	// check treeDB
	dbtree_print(work->db);
#endif
	debug_msg("end of sub ctx handle. \n");
	return SUCCESS;
}

static void
cli_ctx_merge(client_ctx *ctx_new, client_ctx *ctx)
{
	int                is_find = 0;
	struct topic_node *node, *node_new, *node_prev = NULL;
	struct topic_node *node_a = NULL;
	topic_with_option *two    = NULL;
	char *             str    = NULL;
	if (ctx->pid.id != ctx_new->pid.id) {
		return;
	}

#if SUPPORT_MQTT5_0
	if (ctx_new->sub_pkt->prop_len > 0) {
		ctx->sub_pkt->properties = ctx_new->sub_pkt->properties;
	}
#endif

#ifdef DEBUG /* Remove after testing */
	debug_msg("stored ctx:");
	node = ctx->sub_pkt->node;
	while (node) {
		debug_msg("%s", node->it->topic_filter.body);
		node = node->next;
	}
	debug_msg("new ctx");
	node_new = ctx_new->sub_pkt->node;
	while (node_new) {
		debug_msg("%s", node_new->it->topic_filter.body);
		node_new = node_new->next;
	}
#endif

	node_new = ctx_new->sub_pkt->node;
	while (node_new) {
		node      = ctx->sub_pkt->node;
		node_prev = NULL;
		is_find   = 0;
		while (node) {
			if (strcmp(node->it->topic_filter.body,
			        node_new->it->topic_filter.body) == 0) {
				is_find = 1;
				break;
			}
			node_prev = node;
			node      = node->next;
		}
		if (is_find) {
			// update option
			node->it->no_local = node_new->it->no_local;
			node->it->qos      = node_new->it->qos;
			node->it->rap      = node_new->it->rap;
			node->it->retain_handling =
			    node_new->it->retain_handling;
		} else { /* not find */
			// copy and append TODO optimize topic_node structure
<<<<<<< HEAD
			node_a = nng_zalloc(sizeof(topic_node));
			two    = nng_zalloc(sizeof(topic_with_option));
			str    = nng_zalloc(node_new->it->topic_filter.len + 1);
=======
			if (node_new->it->topic_filter.len < 1 ||
				node_new->it->topic_filter.body == NULL) {
				debug_msg("next topic ");
				node_new = node_new->next;
				continue;
			}
			node_a = nng_alloc(sizeof(topic_node));
			two    = nng_alloc(sizeof(topic_with_option));
			str    = nng_alloc(node_new->it->topic_filter.len + 1);
>>>>>>> a90b2644
			memcpy(two, node_new->it, sizeof(topic_with_option));
			strcpy(str, node_new->it->topic_filter.body);
			str[node_new->it->topic_filter.len] = '\0';
			node_a->it                          = two;
			two->topic_filter.body              = str;
			node_a->next                        = NULL;
			if (!node_prev) {
				ctx->sub_pkt->node = node_a;
			} else {
				node_prev->next = node_a;
			}
		}
		node_new = node_new->next;
	}

#ifdef DEBUG /* Remove after testing */
	debug_msg("after change.");
	debug_msg("stored ctx:");
	node = ctx->sub_pkt->node;
	while (node) {
		debug_msg("%s", node->it->topic_filter.body);
		node = node->next;
	}
	debug_msg("new ctx");
	node_new = ctx_new->sub_pkt->node;
	while (node_new) {
		debug_msg("%s", node_new->it->topic_filter.body);
		node_new = node_new->next;
	}
#endif
}

void
del_sub_ctx(void *ctxt, char *target_topic)
{
	uint8_t proto_ver = 0;

	client_ctx *      cli_ctx           = ctxt;
	topic_node *      topic_node_t      = NULL;
	topic_node *      before_topic_node = NULL;
	packet_subscribe *sub_pkt           = NULL;

	if (!cli_ctx || !cli_ctx->sub_pkt) {
		debug_msg("ERROR : ctx or sub_pkt is null!");
		return;
	}

	sub_pkt           = cli_ctx->sub_pkt;
	proto_ver         = cli_ctx->proto_ver;
	topic_node_t      = sub_pkt->node;
	before_topic_node = NULL;

	while (topic_node_t) {
		if (!strcmp(
		        topic_node_t->it->topic_filter.body, target_topic)) {
			debug_msg("FREE in topic_node [%s] in tree",
			    topic_node_t->it->topic_filter.body);
			if (before_topic_node) {
				before_topic_node->next = topic_node_t->next;
			} else {
				sub_pkt->node = topic_node_t->next;
			}

			nng_free(topic_node_t->it->topic_filter.body,
			    topic_node_t->it->topic_filter.len);
			nng_free(topic_node_t->it, sizeof(topic_with_option));
			nng_free(topic_node_t, sizeof(topic_node));
			break;
		}
		before_topic_node = topic_node_t;
		topic_node_t      = topic_node_t->next;
	}

	debug_msg("info: sub pkt node handling [%p]\n", sub_pkt->node);
	if (sub_pkt->node == NULL) {
#if SUPPORT_MQTT5_0
		if (PROTOCOL_VERSION_v5 == proto_ver) {
			if (sub_pkt->prop_len > 0) {
				property_free(sub_pkt->properties);
				sub_pkt->prop_len = 0;
			}
		}
#endif
		nng_free(sub_pkt, sizeof(packet_subscribe));
		nng_free(cli_ctx, sizeof(client_ctx));
		cli_ctx = NULL;
	}
}

void
destroy_sub_pkt(packet_subscribe *sub_pkt, uint8_t proto_ver)
{
	topic_node *topic_node_t, *next_topic_node;
	if (!sub_pkt) {
		return;
	}
	topic_node_t    = sub_pkt->node;
	next_topic_node = NULL;
	while (topic_node_t) {
		next_topic_node = topic_node_t->next;
		nng_free(topic_node_t->it->topic_filter.body,
		    topic_node_t->it->topic_filter.len);
		nng_free(topic_node_t->it, sizeof(topic_with_option));
		nng_free(topic_node_t, sizeof(topic_node));
		topic_node_t = next_topic_node;
	}

	if (sub_pkt) {
#if SUPPORT_MQTT5_0
		// what if there are multiple UPs?
		if (PROTOCOL_VERSION_v5 == proto_ver) {
			if (sub_pkt->prop_len > 0) {
				property_free(sub_pkt->properties);
				sub_pkt->prop_len = 0;
			}
		}
#endif
	}
	if (sub_pkt) {
		nng_free(sub_pkt, sizeof(packet_subscribe));
		sub_pkt = NULL;
	}
}

void
destroy_sub_ctx(void *ctxt)
{
	client_ctx *cli_ctx = ctxt;

	if (!cli_ctx) {
		debug_msg("ERROR : ctx or sub_pkt is null!");
		return;
	}
	nng_free(cli_ctx, sizeof(client_ctx));
	cli_ctx = NULL;
}
<|MERGE_RESOLUTION|>--- conflicted
+++ resolved
@@ -49,69 +49,9 @@
 #if SUPPORT_MQTT5_0
 	// Only Mqtt_v5 include property.
 	if (PROTOCOL_VERSION_v5 == proto_ver) {
-<<<<<<< HEAD
 		// init_sub_property(sub_pkt);
 		sub_pkt->properties =
 		    decode_properties(msg, &vpos, &sub_pkt->prop_len, true);
-=======
-		init_sub_property(sub_pkt);
-		// length of property in varibale
-		len_of_properties = get_var_integer(
-		    variable_ptr + vpos, (uint32_t *) &len_of_varint);
-		vpos += len_of_varint;
-		len_of_varint = 0;
-		target_pos    = vpos + len_of_properties;
-
-		// parse property in variable
-		if (len_of_properties > 0) {
-			while (1) {
-				property_id = variable_ptr[vpos++];
-				switch (property_id) {
-				case SUBSCRIPTION_IDENTIFIER:
-					sub_pkt->sub_id.varint =
-					    get_var_integer(
-					        variable_ptr + vpos,
-					        (uint32_t *) &len_of_varint);
-					vpos += len_of_varint;
-					break;
-				case USER_PROPERTY:
-					// key
-					sub_pkt->user_property.strpair.key =
-					    copy_utf8_str(variable_ptr, &vpos,
-					        &len_of_str);
-					sub_pkt->user_property.strpair
-					    .len_key = len_of_str;
-					if (len_of_str < 0) {
-						debug_msg("NOT utf8-encoded string.");
-						return PROTOCOL_ERROR;
-					}
-					len_of_str   = 0;
-
-					// value
-					sub_pkt->user_property.strpair.val =
-					    copy_utf8_str(variable_ptr, &vpos,
-					        &len_of_str);
-					sub_pkt->user_property.strpair
-					    .len_val = len_of_str;
-					if (len_of_str < 0) {
-						debug_msg("NOT utf8-encoded string.");
-						return PROTOCOL_ERROR;
-					}
-					len_of_str   = 0;
-
-					break;
-				default:
-					break;
-				}
-				if (vpos == target_pos)
-					break;
-				if (vpos > target_pos) {
-					debug_msg("ERROR: protocol error");
-					return PROTOCOL_ERROR;
-				}
-			}
-		}
->>>>>>> a90b2644
 	}
 #endif
 
@@ -160,13 +100,8 @@
 
 next:
 		debug_msg("bpos+vpos: [%d]", bpos + vpos);
-<<<<<<< HEAD
-		if (++bpos < remaining_len - vpos) {
-			if ((topic_node_t = nng_zalloc(sizeof(topic_node))) ==
-=======
 		if (bpos < remaining_len - vpos) {
 			if ((topic_node_t = nng_alloc(sizeof(topic_node))) ==
->>>>>>> a90b2644
 			    NULL) {
 				debug_msg("ERROR: nng_zalloc");
 				return NNG_ENOMEM;
@@ -340,7 +275,6 @@
 			}
 			tq = tq->next;
 		}
-<<<<<<< HEAD
 		if (!topic_exist) {
 			int            t = 0;
 			if (conn_param_get_protover(work->cparam) ==
@@ -352,13 +286,6 @@
 					t = pdata->p_value.varint;
 				}
 			}
-=======
-		if (!topic_exist && topic_str) {
-			// printf("Protocol Version: %d\n",
-			// old_ctx->proto_ver); printf("sub ID: %d\n",
-			// work->sub_pkt->sub_id.varint);
-			int          t = work->sub_pkt->sub_id.varint;
->>>>>>> a90b2644
 			dbtree_ctxt *db_old_ctxt = dbtree_new_ctxt(old_ctx, t);
 			dbtree_insert_client(
 			    work->db, topic_str, db_old_ctxt, work->pid.id);
@@ -445,11 +372,6 @@
 			    node_new->it->retain_handling;
 		} else { /* not find */
 			// copy and append TODO optimize topic_node structure
-<<<<<<< HEAD
-			node_a = nng_zalloc(sizeof(topic_node));
-			two    = nng_zalloc(sizeof(topic_with_option));
-			str    = nng_zalloc(node_new->it->topic_filter.len + 1);
-=======
 			if (node_new->it->topic_filter.len < 1 ||
 				node_new->it->topic_filter.body == NULL) {
 				debug_msg("next topic ");
@@ -459,7 +381,6 @@
 			node_a = nng_alloc(sizeof(topic_node));
 			two    = nng_alloc(sizeof(topic_with_option));
 			str    = nng_alloc(node_new->it->topic_filter.len + 1);
->>>>>>> a90b2644
 			memcpy(two, node_new->it, sizeof(topic_with_option));
 			strcpy(str, node_new->it->topic_filter.body);
 			str[node_new->it->topic_filter.len] = '\0';
