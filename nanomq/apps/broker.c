//
// Copyright 2020 NanoMQ Team, Inc. <jaylin@emqx.io>
//
// This software is supplied under the terms of the MIT License, a
// copy of which should be located in the distribution where this
// file was obtained (LICENSE.txt).  A copy of the license may also be
// found online at https://opensource.org/licenses/MIT.
//
#include <stdio.h>
#include <stdlib.h>

#include <nng.h>
#include <mqtt_db.h>
#include <hash.h>
#include <zmalloc.h>
#include <protocol/mqtt/nano_tcp.h>

#include "include/nanomq.h"
#include "include/pub_handler.h"
#include "include/sub_handler.h"
#include "include/unsub_handler.h"

// Parallel is the maximum number of outstanding requests we can handle.
// This is *NOT* the number of threads in use, but instead represents
// outstanding work items.  Select a small number to reduce memory size.
// (Each one of these can be thought of as a request-reply loop.)  Note
// that you will probably run into limitations on the number of open file
// descriptors if you set this too high. (If not for that limit, this could
// be set in the thousands, each context consumes a couple of KB.)
// #ifndef PARALLEL
// #define PARALLEL 128
// #endif
#define PARALLEL 64

// The server keeps a list of work items, sorted by expiration time,
// so that we can use this to set the timeout to the correct value for
// use in poll.

void
fatal(const char *func, int rv)
{
	fprintf(stderr, "%s: %s\n", func, nng_strerror(rv));
	exit(1);
}

/*objective: 1 input/output low latency
	     2 KV
	     3 tree 
*/
void
server_cb(void *arg)
{
	emq_work *work = arg;
	nng_msg  *msg;
	nng_msg  *smsg = NULL;
	nng_pipe pipe;
	int      rv;

	reason_code reason;
	uint8_t     buf[2];

	struct pipe_info p_info;

	switch (work->state) {
		case INIT:
			debug_msg("INIT ^^^^^^^^^^^^^^^^^^^^^ \n");
			work->state = RECV;
			nng_ctx_recv(work->ctx, work->aio);
			debug_msg("INIT!!\n");
			break;
		case RECV:
			debug_msg("RECV  ^^^^^^^^^^^^^^^^^^^^^ %d ^^^^\n", work->ctx.id);
			if ((rv = nng_aio_result(work->aio)) != 0) {
				debug_msg("ERROR: RECV nng aio result error: %d", rv);
				nng_aio_wait(work->aio);
				//break;
				fatal("RECV nng_ctx_recv", rv);
			}
			msg     = nng_aio_get_msg(work->aio);
			if (msg == NULL) {        //BUG
				debug_msg("ERROR: RECV NULL msg");
				//fatal("RECV NULL MSG", rv);
			}
			pipe = nng_msg_get_pipe(msg);
			debug_msg("RECVIED %d %x\n", work->ctx.id, nng_msg_cmd_type(msg));

			if (nng_msg_cmd_type(msg) == CMD_DISCONNECT) {
				work->cparam = (conn_param *) nng_msg_get_conn_param(msg);
				char                  *clientid = (char *) conn_param_get_clentid(work->cparam);
				struct topic_and_node tan;
				struct client         *cli      = NULL;
				struct topic_queue    *tq       = NULL;

				debug_msg("##########DISCONNECT (clientID:[%s])##########", clientid);
				if (check_id(clientid)) {
					tq = get_topic(clientid);
					while (tq) {
						if (tq->topic) {
							char **topics = topic_parse(tq->topic);
							search_node(work->db, topics, &tan);
							free_topic_queue(topics);
							if ((cli      = del_client(&tan, clientid)) == NULL) {
								break;
							}
						}
						if (cli) {
							del_node(tan.node);
							debug_msg("Destroy CTX [%p] clientID: [%s]", cli->ctxt, cli->id);
							destroy_sub_ctx(cli->ctxt, tq->topic); // only free work->sub_pkt
							nng_free(cli, sizeof(struct client));
						}
						tq = tq->next;
						/*
						if (check_id(clientid)) {
							tq = tq->next;
						}
						*/
					}
				}

				del_topic_all(clientid);
				del_pipe_id(pipe.id);
				debug_msg("INHASH: clientid [%s] exist?: [%d]; pipeid [%d] exist?: [%d]",
<<<<<<< HEAD
						clientid, (int) check_id(clientid), pipe.id, (int) check_pipe_id(pipe.id));
=======
				          clientid, (int) check_id(clientid), pipe.id, (int) check_pipe_id(pipe.id));
>>>>>>> e1f0a9e0

				work->state = RECV;
				nng_msg_free(msg);
				work->msg = NULL;
				nng_aio_abort(work->aio, 31);
				nng_ctx_recv(work->ctx, work->aio);
				break;
			}

			work->msg   = msg;
			work->state = WAIT;
			debug_msg("RECV ********************* msg: %s %x******************************************\n",
			          (char *) nng_msg_body(work->msg), nng_msg_cmd_type(work->msg));
			nng_sleep_aio(100, work->aio);
			break;
		case WAIT:
			debug_msg("WAIT ^^^^^^^^^^^^^^^^^^^^^ %d ^^^^", work->ctx.id);
			// We could add more data to the message here.
			work->cparam = (conn_param *) nng_msg_get_conn_param(work->msg);
			//debug_msg("WAIT   %x %s %d pipe: %d\n", nng_msg_cmd_type(work->msg),
			//conn_param_get_clentid(work->cparam), work->ctx.id, work->pid.id);
/*
        if ((rv = nng_msg_append_u32(msg, msec)) != 0) {
                fatal("nng_msg_append_u32", rv);
        }
*/
			//reply to client if needed. nng_send_aio vs nng_sendmsg? async or sync? BETTER sync due to realtime requirement
			//TODO
			if ((rv = nng_msg_alloc(&smsg, 0)) != 0) {
				debug_msg("error nng_msg_alloc^^^^^^^^^^^^^^^^^^^^^");
			}
			if (nng_msg_cmd_type(work->msg) == CMD_PINGREQ) {
				buf[0] = CMD_PINGRESP;
				buf[1] = 0x00;
				debug_msg("reply PINGRESP\n");

				if ((rv = nng_msg_header_append(smsg, buf, 2)) != 0) {
					debug_msg("error nng_msg_append^^^^^^^^^^^^^^^^^^^^^");
				}
				nng_msg_free(work->msg);
				work->msg = smsg;
				// We could add more data to the message here.
				nng_aio_set_msg(work->aio, work->msg);

				work->msg   = NULL;
				work->state = SEND;
				nng_ctx_send(work->ctx, work->aio);
				break;

			} else if (nng_msg_cmd_type(work->msg) == CMD_SUBSCRIBE) {
				pipe = nng_msg_get_pipe(work->msg);
				work->pid = pipe;
				debug_msg("get pipe!!  ^^^^^^^^^^^^^^^^^^^^^ %d %d\n", pipe.id, work->pid.id);
				work->sub_pkt = nng_alloc(sizeof(struct packet_subscribe));
				if ((reason = decode_sub_message(work->msg, work->sub_pkt)) != SUCCESS ||
				    (reason = sub_ctx_handle(work)) != SUCCESS ||
				    (reason = encode_suback_message(smsg, work->sub_pkt)) != SUCCESS) {
					debug_msg("ERROR IN SUB_HANDLE: %d", reason);
					destroy_sub_ctx(work, "");
				} else {
					// success but check info
					debug_msg("In sub_pkt: pktid:%d, topicLen: %d, topic: %s", work->sub_pkt->packet_id,
					          work->sub_pkt->node->it->topic_filter.len,
					          work->sub_pkt->node->it->topic_filter.str_body);
					debug_msg("SUBACK: Header Len: %ld, Body Len: %ld. In Body. TYPE:%x LEN:%x PKTID: %x %x.",
					          nng_msg_header_len(smsg), nng_msg_len(smsg), *((uint8_t *) nng_msg_header(smsg)),
					          *((uint8_t *) nng_msg_header(smsg) + 1), *((uint8_t *) nng_msg_body(smsg)),
					          *((uint8_t *) nng_msg_body(smsg) + 1));
				}
				nng_msg_free(work->msg);

				work->msg = smsg;
				// We could add more data to the message here.
				nng_aio_set_msg(work->aio, work->msg);
				work->msg   = NULL;
				work->state = SEND;
				nng_ctx_send(work->ctx, work->aio);
				break;
				//nng_send_aio
			} else if (nng_msg_cmd_type(work->msg) == CMD_UNSUBSCRIBE) {
				work->unsub_pkt = nng_alloc(sizeof(struct packet_unsubscribe));
				if ((reason = decode_unsub_message(work->msg, work->unsub_pkt)) != SUCCESS ||
				    (reason = unsub_ctx_handle(work)) != SUCCESS ||
				    (reason = encode_unsuback_message(smsg, work->unsub_pkt)) != SUCCESS) {
					debug_msg("ERROR IN UNSUB_HANDLE: %d", reason);
					// TODO free unsub_pkt
				} else {
					// check info
					debug_msg("In unsub_pkt: pktid:%d, topicLen: %d", work->unsub_pkt->packet_id,
					          work->unsub_pkt->node->it->topic_filter.len);
					debug_msg("Header Len: %ld, Body Len: %ld.", nng_msg_header_len(smsg), nng_msg_len(smsg));
					debug_msg("In Body. TYPE:%x LEN:%x PKTID: %x %x.", *((uint8_t *) nng_msg_header(smsg)),
					          *((uint8_t *) nng_msg_header(smsg) + 1), *((uint8_t *) nng_msg_body(smsg)),
					          *((uint8_t *) nng_msg_body(smsg) + 1));
				}
				nng_msg_free(work->msg);

				work->msg = smsg;
				// We could add more data to the message here.
				nng_aio_set_msg(work->aio, work->msg);
				work->msg   = NULL;
				work->state = SEND;
				nng_ctx_send(work->ctx, work->aio);
				break;
			} else if (nng_msg_cmd_type(work->msg) == CMD_PUBLISH ||
			           nng_msg_cmd_type(work->msg) == CMD_PUBACK ||
			           nng_msg_cmd_type(work->msg) == CMD_PUBREC ||
			           nng_msg_cmd_type(work->msg) == CMD_PUBREL ||
			           nng_msg_cmd_type(work->msg) == CMD_PUBCOMP) {

//				nng_mtx_lock(work->mutex);

				if ((rv = nng_aio_result(work->aio)) != 0) {
					debug_msg("WAIT nng aio result error: %d", rv);
					fatal("WAIT nng_ctx_recv/send", rv);
				}

				handle_pub(work, work->pipe_ct, smsg);
				nng_msg_free(work->msg);

				if (work->pipe_ct->total > 0) {
					p_info = work->pipe_ct->pipe_info[work->pipe_ct->current_index];

					debug_msg("WAIT_STATE\t"
					          "self work: [%p],self pipeline: [%d], p_info.index: [%d], p_info.pub_work: [%p], p_info.pipe: [%d]",
					          work, work->pid.id, p_info.index, p_info.pub_work, p_info.pipe
					);

					if (smsg == NULL) nng_msg_alloc(&smsg, 0);

					work->pipe_ct->encode_msg(smsg, p_info.pub_work, p_info.cmd, p_info.qos, 0);

					work->msg = smsg;
					nng_aio_set_msg(work->aio, work->msg);
					work->msg = NULL;

					if (p_info.pipe != 0 && p_info.pipe != work->pid.id) {
						nng_aio_set_pipeline(work->aio, p_info.pipe);
						debug_msg("nng_aio_set_pipeline aio: [%p], pipe: [%d]", work->aio, p_info.pipe);
					}

					work->pipe_ct->current_index++;
					if (work->pipe_ct->total == work->pipe_ct->current_index) {
						free_pub_packet(work->pub_packet);
						free_pipes_info(work->pipe_ct->pipe_info);
//						free_pipe_info(work->pipe_ct);
						init_pipe_content(work->pipe_ct);
					}
					work->state = SEND;
					nng_ctx_send(work->ctx, work->aio);
				} else {
					free_pub_packet(work->pub_packet);
					free_pipes_info(work->pipe_ct->pipe_info);
//					free_pipe_info(work->pipe_ct);
					init_pipe_content(work->pipe_ct);
				}

				if (work->state != SEND) {
					if (work->msg != NULL) nng_msg_free(work->msg);

					work->msg   = NULL;
					work->state = RECV;
					nng_ctx_recv(work->ctx, work->aio);
				}
//				nng_mtx_unlock(work->mutex);

			} else {
				debug_msg("broker has nothing to do");
				if (work->msg != NULL)
					nng_msg_free(work->msg);
				work->msg   = NULL;
				work->state = RECV;
				nng_ctx_recv(work->ctx, work->aio);
				break;
			}
			break;

		case SEND:
			debug_msg("SEND  ^^^^^^^^^^^^^^^^^^^^^ %d ^^^^\n", work->ctx.id);
			if ((rv = nng_aio_result(work->aio)) != 0) {
				debug_msg("SEND nng aio result error: %d", rv);
				fatal("SEND nng_ctx_send", rv);
			}

			if (work->pipe_ct->total > work->pipe_ct->current_index) {
				p_info = work->pipe_ct->pipe_info[work->pipe_ct->current_index];

				debug_msg("SEND_STATE\t"
				          "self work: [%p],self pipeline: [%d], p_info.index: [%d], p_info.pub_work: [%p], p_info.pipe: [%d]",
				          work, work->pid.id, p_info.index, p_info.pub_work, p_info.pipe);

				if (smsg == NULL) nng_msg_alloc(&smsg, 0);
				work->pipe_ct->encode_msg(smsg, p_info.pub_work, p_info.cmd, p_info.qos, 0);

				work->msg = smsg;
				nng_aio_set_msg(work->aio, work->msg);
				work->msg = NULL;

				if (p_info.pipe != 0 && p_info.pipe != work->pid.id) {
					nng_aio_set_pipeline(work->aio, p_info.pipe);
					debug_msg("nng_aio_set_pipeline aio: [%p], pipe: [%d]", work->aio, p_info.pipe);
				}

				work->pipe_ct->current_index++;
				if (work->pipe_ct->total == work->pipe_ct->current_index) {
					free_pub_packet(work->pub_packet);
					free_pipes_info(work->pipe_ct->pipe_info);
//					free_pipe_info(work->pipe_ct);
					init_pipe_content(work->pipe_ct);
				}
				work->state = SEND;
				nng_ctx_send(work->ctx, work->aio);
			} else {
				work->msg   = NULL;
				work->state = RECV;
				nng_ctx_recv(work->ctx, work->aio);
			}
			break;

		default:
			fatal("bad state!", NNG_ESTATE);
			break;
	}
}

struct work *
alloc_work(nng_socket sock)
{
	struct work *w;
	int         rv;

	if ((w  = nng_alloc(sizeof(*w))) == NULL) {
		fatal("nng_alloc", NNG_ENOMEM);
	}
	if ((rv = nng_aio_alloc(&w->aio, server_cb, w)) != 0) {
		fatal("nng_aio_alloc", rv);
	}
	//not pipe id; max id = uint32_t
	if ((rv = nng_ctx_open(&w->ctx, sock)) != 0) {
		fatal("nng_ctx_open", rv);
	}
	if ((rv = nng_mtx_alloc(&w->mutex)) != 0) {
		fatal("nng_mtx_alloc", rv);
	}
	w->pipe_ct = nng_alloc(sizeof(struct pipe_content));
	init_pipe_content(w->pipe_ct);

	w->state = INIT;
	return (w);
}

// The server runs forever.
int
server(const char *url)
{
	nng_socket     sock;
	nng_pipe       pipe_id;
	struct work    *works[PARALLEL];
	int            rv;
	int            i;
	// init tree
	struct db_tree *db = NULL;
	create_db_tree(&db);

	/*  Create the socket. */
	rv = nng_nano_tcp0_open(&sock);
	if (rv != 0) {
		fatal("nng_nano_tcp0_open", rv);
	}

	debug_msg("PARALLEL: %d\n", PARALLEL);
	for (i = 0; i < PARALLEL; i++) {
		works[i] = alloc_work(sock);
		works[i]->db = db;
		nng_aio_set_dbtree(works[i]->aio, db);
//		works[i]->pid = pipe_id;
	}

	if ((rv = nng_listen(sock, url, NULL, 0)) != 0) {
		fatal("nng_listen", rv);
	}

	for (i = 0; i < PARALLEL; i++) {
		server_cb(works[i]); // this starts them going (INIT state)
	}

	for (;;) {
		nng_msleep(3600000); // neither pause() nor sleep() portable
	}
}

int broker_start(int argc, char **argv)
{
	int rc;
	if (argc != 1) {
		fprintf(stderr, "Usage: broker start <url>\n");
		exit(EXIT_FAILURE);
	}
	rc = server(argv[0]);
	exit(rc == 0 ? EXIT_SUCCESS : EXIT_FAILURE);
}

int broker_dflt(int argc, char **argv)
{
	debug_msg("i dont know what to do here yet");
	return 0;
}<|MERGE_RESOLUTION|>--- conflicted
+++ resolved
@@ -121,11 +121,7 @@
 				del_topic_all(clientid);
 				del_pipe_id(pipe.id);
 				debug_msg("INHASH: clientid [%s] exist?: [%d]; pipeid [%d] exist?: [%d]",
-<<<<<<< HEAD
-						clientid, (int) check_id(clientid), pipe.id, (int) check_pipe_id(pipe.id));
-=======
-				          clientid, (int) check_id(clientid), pipe.id, (int) check_pipe_id(pipe.id));
->>>>>>> e1f0a9e0
+					  clientid, (int) check_id(clientid), pipe.id, (int) check_pipe_id(pipe.id));
 
 				work->state = RECV;
 				nng_msg_free(msg);
