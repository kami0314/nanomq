--- conflicted
+++ resolved
@@ -568,13 +568,8 @@
 	}
 
 	nanomq_conf->parallel = PARALLEL;
-<<<<<<< HEAD
 	conf_init(&nanomq_conf);
-	conf_parser(&nanomq_conf);
-=======
-	macro_def_parser(&nanomq_conf);
 	conf_parser(&nanomq_conf, CONF_PATH_NAME);
->>>>>>> 1f897bd6
 
 	if (argc < 1 && nanomq_conf->url == NULL) {
 		fprintf(stderr,
