--- conflicted
+++ resolved
@@ -80,21 +80,14 @@
 
 			if (nng_msg_cmd_type(msg) == CMD_DISCONNECT) {
 				work->cparam = (conn_param *) nng_msg_get_conn_param(msg);
-<<<<<<< HEAD
-				char               *clientid = (char *) conn_param_get_clentid(work->cparam);
-				struct client      *cli      = NULL;
-				struct topic_queue *tq       = NULL;
-=======
 				char                  *clientid = (char *) conn_param_get_clentid(work->cparam);
 				struct topic_and_node tan;
 				struct client         *cli      = NULL;
 				struct topic_queue    *tq       = NULL;
->>>>>>> b93763ef
 
 				debug_msg("##########DISCONNECT (clientID:[%s])##########", clientid);
 				if (check_id(clientid)) {
 					tq                         = get_topic(clientid);
-					struct topic_and_node *tan = nng_alloc(sizeof(struct topic_and_node));
 					while (tq) {
 						if (tq->topic) {
 							char ** topics = topic_parse(tq->topic);
@@ -312,13 +305,10 @@
 			} else if ((smsg = nng_aio_get_msg(work->aio)) != NULL) {
 				nng_msg_free(smsg);
 			}
-<<<<<<< HEAD
 
 			if (work->pipe_ct->total > work->pipe_ct->current_index) {
 				debug_msg("set pipeline[%d]: [%d]", work->pipe_ct->pipe_msg[work->pipe_ct->current_index].index,
 				          work->pipe_ct->pipe_msg[work->pipe_ct->current_index].pipe);
-=======
->>>>>>> b93763ef
 
 				work->msg = work->pipe_ct->pipe_msg[work->pipe_ct->current_index].msg;
 				nng_aio_set_msg(work->aio, work->msg);
